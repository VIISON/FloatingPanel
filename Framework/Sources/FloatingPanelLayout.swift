//
//  Created by Shin Yamamoto on 2018/09/27.
//  Copyright © 2018 Shin Yamamoto. All rights reserved.
//

import UIKit

/// FloatingPanelFullScreenLayout
///
/// Use the layout protocol if you configure full, half and tip insets from the superview, not the safe area.
/// It can't be used with FloatingPanelIntrinsicLayout.
public protocol FloatingPanelFullScreenLayout: FloatingPanelLayout { }

public extension FloatingPanelFullScreenLayout {
    var positionReference: FloatingPanelLayoutReference {
        return .fromSuperview
    }
}

/// FloatingPanelIntrinsicLayout
///
/// Use the layout protocol if you want to layout a panel using the intrinsic height.
/// It can't be used with `FloatingPanelFullScreenLayout`.
///
/// - Attention:
///     `insetFor(position:)` must return `nil` for the full position. Because
///     the inset is determined automatically by the intrinsic height.
///     You can customize insets only for the half, tip and hidden positions.
///
/// - Note:
///     By default, the `positionReference` is set to `.fromSafeArea`.
public protocol FloatingPanelIntrinsicLayout: FloatingPanelLayout { }

public extension FloatingPanelIntrinsicLayout {
    var initialPosition: FloatingPanelPosition {
        return .full
    }

    var supportedPositions: Set<FloatingPanelPosition> {
        return [.full]
    }

    func insetFor(position: FloatingPanelPosition) -> CGFloat? {
        return nil
    }

    var positionReference: FloatingPanelLayoutReference {
        return .fromSafeArea
    }
}

public enum FloatingPanelLayoutReference: Int {
    case fromSafeArea = 0
    case fromSuperview = 1
}

public protocol FloatingPanelLayout: class {
    /// Returns the initial position of a floating panel.
    var initialPosition: FloatingPanelPosition { get }

    /// Returns a set of FloatingPanelPosition objects to tell the applicable
    /// positions of the floating panel controller.
    ///
    /// By default, it returns full, half and tip positions.
    var supportedPositions: Set<FloatingPanelPosition> { get }

    /// Return the interaction buffer to the top from the top position. Default is 6.0.
    var topInteractionBuffer: CGFloat { get }

    /// Return the interaction buffer to the bottom from the bottom position. Default is 6.0.
    ///
    /// - Important:
    /// The specified buffer is ignored when `FloatingPanelController.isRemovalInteractionEnabled` is set to true.
    var bottomInteractionBuffer: CGFloat { get }

    /// Returns a CGFloat value to determine a Y coordinate of a floating panel for each position(full, half, tip and hidden).
    ///
    /// Its returning value indicates a different inset for each position.
    /// For full position, a top inset from a safe area in `FloatingPanelController.view`.
    /// For half or tip position, a bottom inset from the safe area.
    /// For hidden position, a bottom inset from `FloatingPanelController.view`.
    /// If a position isn't supported or the default value is used, return nil.
    func insetFor(position: FloatingPanelPosition) -> CGFloat?

    /// Returns X-axis and width layout constraints of the surface view of a floating panel.
    /// You must not include any Y-axis and height layout constraints of the surface view
    /// because their constraints will be configured by the floating panel controller.
    /// By default, the width of a surface view fits a safe area.
    func prepareLayout(surfaceView: UIView, in view: UIView) -> [NSLayoutConstraint]

    /// Returns a CGFloat value to determine the backdrop view's alpha for a position.
    ///
    /// Default is 0.3 at full position, otherwise 0.0.
    func backdropAlphaFor(position: FloatingPanelPosition) -> CGFloat

    var positionReference: FloatingPanelLayoutReference { get }

}

public extension FloatingPanelLayout {
    var topInteractionBuffer: CGFloat { return 6.0 }
    var bottomInteractionBuffer: CGFloat { return 6.0 }

    var supportedPositions: Set<FloatingPanelPosition> {
        return Set([.full, .half, .tip])
    }

    func prepareLayout(surfaceView: UIView, in view: UIView) -> [NSLayoutConstraint] {
        return [
            surfaceView.leftAnchor.constraint(equalTo: view.sideLayoutGuide.leftAnchor, constant: 0.0),
            surfaceView.rightAnchor.constraint(equalTo: view.sideLayoutGuide.rightAnchor, constant: 0.0),
        ]
    }

    func backdropAlphaFor(position: FloatingPanelPosition) -> CGFloat {
        return position == .full ? 0.3 : 0.0
    }

    var positionReference: FloatingPanelLayoutReference {
        return .fromSafeArea
    }
}

public class FloatingPanelDefaultLayout: FloatingPanelLayout {
    public init() { }

    public var initialPosition: FloatingPanelPosition {
        return .half
    }

    public func insetFor(position: FloatingPanelPosition) -> CGFloat? {
        switch position {
        case .full: return 18.0
        case .half: return 262.0
        case .tip: return 69.0
        case .hidden: return nil
        }
    }
}

public class FloatingPanelDefaultLandscapeLayout: FloatingPanelLayout {
    public init() { }

    public var initialPosition: FloatingPanelPosition {
        return .tip
    }
    public var supportedPositions: Set<FloatingPanelPosition> {
        return [.full, .tip]
    }

    public func insetFor(position: FloatingPanelPosition) -> CGFloat? {
        switch position {
        case .full: return 16.0
        case .tip: return 69.0
        default: return nil
        }
    }
}

struct LayoutSegment {
    let lower: FloatingPanelPosition?
    let upper: FloatingPanelPosition?
}

class FloatingPanelLayoutAdapter {
    weak var vc: FloatingPanelController!
    private weak var surfaceView: FloatingPanelSurfaceView!
    private weak var backdropView: FloatingPanelBackdropView!

    var layout: FloatingPanelLayout {
        didSet {
            checkLayoutConsistance()
        }
    }

    private var safeAreaInsets: UIEdgeInsets {
        return vc?.layoutInsets ?? .zero
    }

    private var initialConst: CGFloat = 0.0

    private var fixedConstraints: [NSLayoutConstraint] = []
    private var fullConstraints: [NSLayoutConstraint] = []
    private var halfConstraints: [NSLayoutConstraint] = []
    private var tipConstraints: [NSLayoutConstraint] = []
    private var offConstraints: [NSLayoutConstraint] = []
    private var interactiveTopConstraint: NSLayoutConstraint?
    private var bottomConstraint: NSLayoutConstraint?


    private var heightConstraint: NSLayoutConstraint?

    private var fullInset: CGFloat {
        if layout is FloatingPanelIntrinsicLayout {
            return intrinsicHeight
        } else {
            return layout.insetFor(position: .full) ?? 0.0
        }
    }
    private var halfInset: CGFloat {
        return layout.insetFor(position: .half) ?? 0.0
    }
    private var tipInset: CGFloat {
        return layout.insetFor(position: .tip) ?? 0.0
    }
    private var hiddenInset: CGFloat {
        return layout.insetFor(position: .hidden) ?? 0.0
    }

    var supportedPositions: Set<FloatingPanelPosition> {
        return layout.supportedPositions
    }

    var validPositions: Set<FloatingPanelPosition> {
        return supportedPositions.union([.hidden])
    }

    var topMostState: FloatingPanelPosition {
        return supportedPositions.sorted(by: { $0.rawValue < $1.rawValue }).first ?? .hidden
    }

    var bottomMostState: FloatingPanelPosition {
        return supportedPositions.sorted(by: { $0.rawValue < $1.rawValue }).last ?? .hidden
    }

    var topY: CGFloat {
        return positionY(for: topMostState)
    }

    var bottomY: CGFloat {
        return positionY(for: bottomMostState)
    }

    var topMaxY: CGFloat {
        return topY - layout.topInteractionBuffer
    }

    var bottomMaxY: CGFloat {
        return bottomY + layout.bottomInteractionBuffer
    }

    var adjustedContentInsets: UIEdgeInsets {
        return UIEdgeInsets(top: 0.0,
                            left: 0.0,
                            bottom: safeAreaInsets.bottom,
                            right: 0.0)
    }

    func positionY(for pos: FloatingPanelPosition) -> CGFloat {
        switch pos {
        case .full:
            if layout is FloatingPanelIntrinsicLayout {
                return surfaceView.superview!.bounds.height - surfaceView.bounds.height
            }
            switch layout.positionReference {
            case .fromSafeArea:
                return (safeAreaInsets.top + fullInset)
            case .fromSuperview:
                return fullInset
            }
        case .half:
            switch layout.positionReference {
            case .fromSafeArea:
                return surfaceView.superview!.bounds.height - (safeAreaInsets.bottom + halfInset)
            case .fromSuperview:
                return surfaceView.superview!.bounds.height - halfInset
            }
        case .tip:
            switch layout.positionReference {
            case .fromSafeArea:
                return surfaceView.superview!.bounds.height - (safeAreaInsets.bottom + tipInset)
            case .fromSuperview:
                return surfaceView.superview!.bounds.height - tipInset
            }
        case .hidden:
            return surfaceView.superview!.bounds.height - hiddenInset
        }
    }

    var intrinsicHeight: CGFloat = 0.0

    init(surfaceView: FloatingPanelSurfaceView, backdropView: FloatingPanelBackdropView, layout: FloatingPanelLayout) {
        self.layout = layout
        self.surfaceView = surfaceView
        self.backdropView = backdropView
    }

    func updateIntrinsicHeight() {
        #if swift(>=4.2)
        let fittingSize = UIView.layoutFittingCompressedSize
        #else
        let fittingSize = UILayoutFittingCompressedSize
        #endif
        var intrinsicHeight = surfaceView.contentView?.systemLayoutSizeFitting(fittingSize).height ?? 0.0
        var safeAreaBottom: CGFloat = 0.0
        if #available(iOS 11.0, *) {
            safeAreaBottom = surfaceView.contentView?.safeAreaInsets.bottom ?? 0.0
            if safeAreaBottom > 0 {
                intrinsicHeight -= safeAreaInsets.bottom
            }
        }
        self.intrinsicHeight = max(intrinsicHeight, 0.0)

        log.debug("Update intrinsic height =", intrinsicHeight,
                  ", surface(height) =", surfaceView.frame.height,
                  ", content(height) =", surfaceView.contentView?.frame.height ?? 0.0,
                  ", content safe area(bottom) =", safeAreaBottom)
    }

    func prepareLayout(in vc: FloatingPanelController) {
        self.vc = vc

        NSLayoutConstraint.deactivate(fixedConstraints + fullConstraints + halfConstraints + tipConstraints + offConstraints)
        NSLayoutConstraint.deactivate(constraint: self.heightConstraint)
        self.heightConstraint = nil
        NSLayoutConstraint.deactivate(constraint: self.bottomConstraint)
        self.bottomConstraint = nil

        surfaceView.translatesAutoresizingMaskIntoConstraints = false
        backdropView.translatesAutoresizingMaskIntoConstraints = false

        // Fixed constraints of surface and backdrop views
        let surfaceConstraints = layout.prepareLayout(surfaceView: surfaceView, in: vc.view!)
        let backdropConstraints = [
            backdropView.topAnchor.constraint(equalTo: vc.view.topAnchor, constant: 0.0),
            backdropView.leftAnchor.constraint(equalTo: vc.view.leftAnchor,constant: 0.0),
            backdropView.rightAnchor.constraint(equalTo: vc.view.rightAnchor, constant: 0.0),
            backdropView.bottomAnchor.constraint(equalTo: vc.view.bottomAnchor, constant: 0.0),
            ]

        fixedConstraints = surfaceConstraints + backdropConstraints

        if vc.contentMode == .fitToBounds {
            bottomConstraint = surfaceView.bottomAnchor.constraint(equalTo: vc.view.bottomAnchor,
                                                                   constant: 0.0)
        }

        // Flexible surface constraints for full, half, tip and off
        let topAnchor: NSLayoutYAxisAnchor = {
            if layout.positionReference == .fromSuperview {
                return vc.view.topAnchor
            } else {
                return vc.layoutGuide.topAnchor
            }
        }()

        switch layout {
        case is FloatingPanelIntrinsicLayout:
            // Set up on updateHeight()
            break
        default:
            fullConstraints = [
                surfaceView.topAnchor.constraint(equalTo: topAnchor,
                                                 constant: fullInset),
            ]
        }

        let bottomAnchor: NSLayoutYAxisAnchor = {
            if layout.positionReference == .fromSuperview {
                return vc.view.bottomAnchor
            } else {
                return vc.layoutGuide.bottomAnchor
            }
        }()

        halfConstraints = [
            surfaceView.topAnchor.constraint(equalTo: bottomAnchor,
                                             constant: -halfInset),
        ]
        tipConstraints = [
            surfaceView.topAnchor.constraint(equalTo: bottomAnchor,
                                             constant: -tipInset),
        ]

        offConstraints = [
            surfaceView.topAnchor.constraint(equalTo:vc.view.bottomAnchor,
                                             constant: -hiddenInset),
        ]
    }

    func startInteraction(at state: FloatingPanelPosition, offset: CGPoint = .zero) {
        guard self.interactiveTopConstraint == nil else { return }
        NSLayoutConstraint.deactivate(fullConstraints + halfConstraints + tipConstraints + offConstraints)

        let interactiveTopConstraint: NSLayoutConstraint
        switch layout.positionReference {
        case .fromSafeArea:
            initialConst = surfaceView.frame.minY - safeAreaInsets.top + offset.y
            interactiveTopConstraint = surfaceView.topAnchor.constraint(equalTo: vc.layoutGuide.topAnchor,
                                                                        constant: initialConst)
        case .fromSuperview:
            initialConst = surfaceView.frame.minY + offset.y
            interactiveTopConstraint = surfaceView.topAnchor.constraint(equalTo: vc.view.topAnchor,
                                                                        constant: initialConst)
        }
        NSLayoutConstraint.activate([interactiveTopConstraint])
        self.interactiveTopConstraint = interactiveTopConstraint
    }

    func endInteraction(at state: FloatingPanelPosition) {
        // Don't deactivate `interactiveTopConstraint` here because it leads to
        // unsatisfiable constraints

        if self.interactiveTopConstraint == nil {
            // Activate `interactiveTopConstraint` for `fitToBounds` mode.
            // It goes through this path when the pan gesture state jumps
            // from .begin to .end.
            startInteraction(at: state)
        }
    }

    // The method is separated from prepareLayout(to:) for the rotation support
    // It must be called in FloatingPanelController.traitCollectionDidChange(_:)
    func updateHeight() {
        guard let vc = vc else { return }
        NSLayoutConstraint.deactivate(constraint: heightConstraint)
        heightConstraint = nil

        if layout is FloatingPanelIntrinsicLayout {
            updateIntrinsicHeight()
        }
        defer {
            if layout is FloatingPanelIntrinsicLayout {
                NSLayoutConstraint.deactivate(fullConstraints)
                fullConstraints = [
                    surfaceView.topAnchor.constraint(equalTo: vc.layoutGuide.bottomAnchor,
                                                     constant: -fullInset),
                ]
            }
        }

        guard vc.contentMode != .fitToBounds else { return }

        switch layout {
        case is FloatingPanelIntrinsicLayout:
            heightConstraint = surfaceView.heightAnchor.constraint(equalToConstant: intrinsicHeight + safeAreaInsets.bottom)
        default:
            let const = -(positionY(for: topMostState))
            heightConstraint =  surfaceView.heightAnchor.constraint(equalTo: vc.view.heightAnchor,
                                                                    constant: const)
        }
        NSLayoutConstraint.activate(constraint: heightConstraint)

        surfaceView.bottomOverflow = vc.view.bounds.height + layout.topInteractionBuffer
    }

<<<<<<< HEAD
=======
    func updateInteractiveTopConstraint(diff: CGFloat, allowsTopBuffer: Bool, with behavior: FloatingPanelBehavior) {
        defer {
            layoutSurfaceIfNeeded() // MUST be called to update `surfaceView.frame`
        }

        let topMostConst: CGFloat = {
            var ret: CGFloat = 0.0
            switch layout.positionReference {
            case .fromSafeArea:
                ret = topY - safeAreaInsets.top
            case .fromSuperview:
                ret = topY
            }
            return ret
        }()
        let bottomMostConst: CGFloat = {
            var ret: CGFloat = 0.0
            let _bottomY = vc.isRemovalInteractionEnabled ? positionY(for: .hidden) : bottomY
            switch layout.positionReference {
            case .fromSafeArea:
                ret = _bottomY - safeAreaInsets.top
            case .fromSuperview:
                ret = _bottomY
            }
            return ret
        }()
        let minConst = allowsTopBuffer ? topMostConst - layout.topInteractionBuffer : topMostConst
        let maxConst = bottomMostConst + layout.bottomInteractionBuffer

        var const = initialConst + diff

        // Rubberbanding top buffer
        if behavior.allowsRubberBanding(for: .top), const < topMostConst {
            let buffer = topMostConst - const
            const = topMostConst - rubberbandEffect(for: buffer, base: vc.view.bounds.height)
        }

        // Rubberbanding bottom buffer
        if behavior.allowsRubberBanding(for: .bottom), const > bottomMostConst {
            let buffer = const - bottomMostConst
            const = bottomMostConst + rubberbandEffect(for: buffer, base: vc.view.bounds.height)
        }

        interactiveTopConstraint?.constant = max(minConst, min(maxConst, const))
    }

>>>>>>> 439ebae1
    // According to @chpwn's tweet: https://twitter.com/chpwn/status/285540192096497664
    // x = distance from the edge
    // c = constant value, UIScrollView uses 0.55
    // d = dimension, either width or height
    private func rubberbandEffect(for buffer: CGFloat, base: CGFloat) -> CGFloat {
        return (1.0 - (1.0 / ((buffer * 0.55 / base) + 1.0))) * base
    }

    func activateFixedLayout() {
        // Must deactivate `interactiveTopConstraint` here
        NSLayoutConstraint.deactivate(constraint: self.interactiveTopConstraint)
        self.interactiveTopConstraint = nil

        NSLayoutConstraint.activate(fixedConstraints)

        if vc.contentMode == .fitToBounds {
            NSLayoutConstraint.activate(constraint: self.bottomConstraint)
        }
    }

    func activateInteractiveLayout(of state: FloatingPanelPosition) {
        defer {
            layoutSurfaceIfNeeded()
            log.debug("activateLayout -- surface.presentation = \(self.surfaceView.presentationFrame) surface.frame = \(self.surfaceView.frame)")
        }

        var state = state

        setBackdropAlpha(of: state)

        if validPositions.contains(state) == false {
            state = layout.initialPosition
        }

        NSLayoutConstraint.deactivate(fullConstraints + halfConstraints + tipConstraints + offConstraints)
        switch state {
        case .full:
            NSLayoutConstraint.activate(fullConstraints)
        case .half:
            NSLayoutConstraint.activate(halfConstraints)
        case .tip:
            NSLayoutConstraint.activate(tipConstraints)
        case .hidden:
            NSLayoutConstraint.activate(offConstraints)
        }
    }

    func activateLayout(of state: FloatingPanelPosition) {
        activateFixedLayout()
        activateInteractiveLayout(of: state)
    }

    private func layoutSurfaceIfNeeded() {
        #if !TEST
        guard surfaceView.window != nil else { return }
        #endif
        surfaceView.superview?.layoutIfNeeded()
    }

    private func setBackdropAlpha(of target: FloatingPanelPosition) {
        if target == .hidden {
            self.backdropView.alpha = 0.0
        } else {
            self.backdropView.alpha = layout.backdropAlphaFor(position: target)
        }
    }

    private func checkLayoutConsistance() {
        // Verify layout configurations
        assert(supportedPositions.count > 0)
        assert(validPositions.contains(layout.initialPosition),
               "Does not include an initial position (\(layout.initialPosition)) in (\(validPositions))")

        if layout is FloatingPanelIntrinsicLayout {
            assert(layout.insetFor(position: .full) == nil, "Return `nil` for full position on FloatingPanelIntrinsicLayout")
        }

        if halfInset > 0 {
            assert(halfInset > tipInset, "Invalid half and tip insets")
        }
        // The verification isn't working on orientation change(portrait -> landscape)
        // of a floating panel in tab bar. Because the `safeAreaInsets.bottom` is
        // updated in delay so that it can be 83.0(not 53.0) even after the surface
        // and the super view's frame is fit to landscape already.
        /*if fullInset > 0 {
            assert(middleY > topY, "Invalid insets { topY: \(topY), middleY: \(middleY) }")
            assert(bottomY > topY, "Invalid insets { topY: \(topY), bottomY: \(bottomY) }")
         }*/
    }

    func segument(at posY: CGFloat, forward: Bool) -> LayoutSegment {
        /// ----------------------->Y
        /// --> forward                <-- backward
        /// |-------|===o===|-------|  |-------|-------|===o===|
        /// |-------|-------x=======|  |-------|=======x-------|
        /// |-------|-------|===o===|  |-------|===o===|-------|
        /// pos: o/x, seguement: =
        let sortedPositions = supportedPositions.sorted(by: { $0.rawValue < $1.rawValue })

        let upperIndex: Int?
        if forward {
            #if swift(>=4.2)
            upperIndex = sortedPositions.firstIndex(where: { posY < positionY(for: $0) })
            #else
            upperIndex = sortedPositions.index(where: { posY < positionY(for: $0) })
            #endif
        } else {
            #if swift(>=4.2)
            upperIndex = sortedPositions.firstIndex(where: { posY <= positionY(for: $0) })
            #else
            upperIndex = sortedPositions.index(where: { posY <= positionY(for: $0) })
            #endif
        }

        switch upperIndex {
        case 0:
            return LayoutSegment(lower: nil, upper: sortedPositions.first)
        case let upperIndex?:
            return LayoutSegment(lower: sortedPositions[upperIndex - 1], upper: sortedPositions[upperIndex])
        default:
            return LayoutSegment(lower: sortedPositions[sortedPositions.endIndex - 1], upper: nil)
        }
    }
}<|MERGE_RESOLUTION|>--- conflicted
+++ resolved
@@ -444,8 +444,6 @@
         surfaceView.bottomOverflow = vc.view.bounds.height + layout.topInteractionBuffer
     }
 
-<<<<<<< HEAD
-=======
     func updateInteractiveTopConstraint(diff: CGFloat, allowsTopBuffer: Bool, with behavior: FloatingPanelBehavior) {
         defer {
             layoutSurfaceIfNeeded() // MUST be called to update `surfaceView.frame`
@@ -492,7 +490,6 @@
         interactiveTopConstraint?.constant = max(minConst, min(maxConst, const))
     }
 
->>>>>>> 439ebae1
     // According to @chpwn's tweet: https://twitter.com/chpwn/status/285540192096497664
     // x = distance from the edge
     // c = constant value, UIScrollView uses 0.55
